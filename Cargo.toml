[package]
name = "http-cache-semantics"
version = "0.1.0"
authors = ["Luna Graysen <luna.g@protonmail.com>"]
edition = "2018"

[dependencies]
lazy_static = "1.3.0"
<<<<<<< HEAD
chrono = "0.4"
http = "0.1"
=======
serde_json = "1.0"
chrono = "0.4"
>>>>>>> 18d6504c
<|MERGE_RESOLUTION|>--- conflicted
+++ resolved
@@ -6,10 +6,6 @@
 
 [dependencies]
 lazy_static = "1.3.0"
-<<<<<<< HEAD
-chrono = "0.4"
-http = "0.1"
-=======
 serde_json = "1.0"
 chrono = "0.4"
->>>>>>> 18d6504c
+http = "0.1"